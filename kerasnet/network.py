--- conflicted
+++ resolved
@@ -340,11 +340,7 @@
             model = self._predict_models[input_names, layer_name]
             input_vectors = inputs
         try:
-<<<<<<< HEAD
             outputs = model.predict(input_vectors)
-=======
-            return model.predict(np.array(input_vectors))
->>>>>>> b97bb218
         except Exception as exc:
             input_layers_shapes = [
                 self._get_raw_output_shape(layer_name) for layer_name in input_names
